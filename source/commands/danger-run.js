--- conflicted
+++ resolved
@@ -8,12 +8,8 @@
 import Executor from "../runner/Executor"
 
 program
-<<<<<<< HEAD
   .option("-v, --verbose", "Verbose output of files")
-=======
-  .option("-f, --fail-on-errors", "TODO: Fail on errors")
   .option("-c, --external-ci-provider [modulePath]", "blah")
->>>>>>> 2ec1f155
   .parse(process.argv)
 
 process.on("unhandledRejection", function(reason: string, p: any) {
@@ -21,16 +17,12 @@
   process.exitCode = 1
 })
 
-<<<<<<< HEAD
 if (process.env["DANGER_VERBOSE"] || program.verbose) {
   global.verbose = true
 }
 
-const source = getCISourceForEnv(process.env)
-=======
 const source = getCISource(process.env, program.externalCiProvider || undefined)
 
->>>>>>> 2ec1f155
 if (!source) {
   console.log("Could not find a CI source for this run")
   // Check for ENV["CI"] and wanr they might want a local command instead?
